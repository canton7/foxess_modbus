"""Holds all entity descriptions for all entities across all inverters"""

import itertools
from typing import Iterable

from homeassistant.components.number import NumberDeviceClass
from homeassistant.components.number import NumberMode
from homeassistant.components.sensor import SensorDeviceClass
from homeassistant.components.sensor import SensorStateClass
from homeassistant.const import UnitOfTime

from ..common.types import Inv
from ..common.types import RegisterType
from .charge_period_descriptions import CHARGE_PERIODS
from .entity_factory import EntityFactory
from .inverter_model_spec import EntitySpec
from .inverter_model_spec import ModbusAddressesSpec
from .inverter_model_spec import ModbusAddressSpec
from .modbus_battery_sensor import ModbusBatterySensorDescription
from .modbus_fault_sensor import H3_PRO_KH_133_FAULTS
from .modbus_fault_sensor import STANDARD_FAULTS
from .modbus_fault_sensor import FaultSet
from .modbus_fault_sensor import ModbusFaultSensorDescription
from .modbus_integration_sensor import ModbusIntegrationSensorDescription
from .modbus_inverter_state_sensor import H1_INVERTER_STATES
from .modbus_inverter_state_sensor import KH_INVERTER_STATES
from .modbus_inverter_state_sensor import ModbusG2InverterStateSensorDescription
from .modbus_inverter_state_sensor import ModbusInverterStateSensorDescription
from .modbus_lambda_sensor import ModbusLambdaSensorDescription
from .modbus_number import ModbusNumberDescription
from .modbus_sensor import ModbusSensorDescription
from .modbus_version_sensor import ModbusVersionSensorDescription
from .modbus_work_mode_select import ModbusWorkModeSelectDescription
from .remote_control_description import REMOTE_CONTROL_DESCRIPTION
from .validation import Min
from .validation import Range

# hass type hints are messed up, and mypy doesn't see inherited dataclass properties on the EntityDescriptions
# mypy: disable-error-code="call-arg"


BMS_CONNECT_STATE_ADDRESS = [
    ModbusAddressSpec(input=11058, models=Inv.H1_G1 | Inv.KH_PRE119),
    ModbusAddressSpec(holding=31029, models=Inv.H1_G1 | Inv.H1_LAN),
    ModbusAddressSpec(holding=31028, models=Inv.KH_PRE133 | Inv.H1_G2),
    ModbusAddressSpec(holding=37002, models=Inv.KH_133),
    ModbusAddressSpec(holding=31042, models=Inv.H3_SET),
]


def _version_entities() -> Iterable[EntityFactory]:
    # Named so that they sort together
    def _master_version(address: list[ModbusAddressSpec], is_hex: bool) -> ModbusVersionSensorDescription:
        return ModbusVersionSensorDescription(
            key="master_version",
            address=address,
            is_hex=is_hex,
            name="Version: Master",
            icon="mdi:source-branch",
        )

    yield _master_version(
        address=[
            ModbusAddressSpec(input=10016, models=Inv.H1_G1 | Inv.KH_PRE119),
            ModbusAddressSpec(holding=30016, models=Inv.H1_G1 | Inv.H1_LAN | Inv.H3_SET),
            ModbusAddressSpec(holding=36001, models=Inv.H3_PRO),
        ],
        is_hex=False,
    )
    yield _master_version(
        address=[
            ModbusAddressSpec(holding=30016, models=Inv.KH_PRE133),
            ModbusAddressSpec(holding=36001, models=Inv.KH_133),
            ModbusAddressSpec(holding=36001, models=Inv.H1_G2),
        ],
        is_hex=True,
    )

    def _slave_version(address: list[ModbusAddressSpec], is_hex: bool) -> ModbusVersionSensorDescription:
        return ModbusVersionSensorDescription(
            key="slave_version",
            address=address,
            is_hex=is_hex,
            name="Version: Slave",
            icon="mdi:source-branch",
        )

    yield _slave_version(
        address=[
            ModbusAddressSpec(input=10017, models=Inv.H1_G1 | Inv.KH_PRE119),
            ModbusAddressSpec(holding=30017, models=Inv.H1_G1 | Inv.H1_LAN | Inv.H3_SET),
            ModbusAddressSpec(holding=36001, models=Inv.H3_PRO),
        ],
        is_hex=False,
    )
    yield _slave_version(
        address=[
            ModbusAddressSpec(holding=30017, models=Inv.KH_PRE133),
            ModbusAddressSpec(holding=36002, models=Inv.H1_G2 | Inv.KH_133),
        ],
        is_hex=True,
    )

    def _manager_version(address: list[ModbusAddressSpec], is_hex: bool) -> ModbusVersionSensorDescription:
        return ModbusVersionSensorDescription(
            key="manager_version",
            address=address,
            is_hex=is_hex,
            name="Version: Manager",
            icon="mdi:source-branch",
        )

    yield _manager_version(
        address=[
            ModbusAddressSpec(input=10018, models=Inv.H1_G1 | Inv.KH_PRE119),
            ModbusAddressSpec(holding=30018, models=Inv.H1_G1 | Inv.H1_LAN),
        ],
        is_hex=False,
    )
    yield _manager_version(
        address=[
            ModbusAddressSpec(holding=30018, models=Inv.KH_PRE133 | Inv.H3_SET),
            ModbusAddressSpec(holding=36003, models=Inv.H1_G2 | Inv.H3_PRO | Inv.KH_133),
        ],
        is_hex=True,
    )


def _pv_entities() -> Iterable[EntityFactory]:
    def _pv_voltage(key: str, addresses: list[ModbusAddressesSpec], name: str) -> EntityFactory:
        return ModbusSensorDescription(
            key=key,
            addresses=addresses,
            name=name,
            device_class=SensorDeviceClass.VOLTAGE,
            state_class=SensorStateClass.MEASUREMENT,
            native_unit_of_measurement="V",
            scale=0.1,
            round_to=1,
            # This can go negative if no panels are attached
        )

    def _pv_current(key: str, addresses: list[ModbusAddressesSpec], name: str, scale: float) -> EntityFactory:
        return ModbusSensorDescription(
            key=key,
            addresses=addresses,
            name=name,
            device_class=SensorDeviceClass.CURRENT,
            state_class=SensorStateClass.MEASUREMENT,
            native_unit_of_measurement="A",
            scale=scale,
            round_to=1,
            # This can a small amount negative
            post_process=lambda x: max(x, 0),
            validate=[Range(0, 100)],
        )

    def _pv_power(key: str, addresses: list[ModbusAddressesSpec], name: str) -> EntityFactory:
        return ModbusSensorDescription(
            key=key,
            addresses=addresses,
            name=name,
            device_class=SensorDeviceClass.POWER,
            state_class=SensorStateClass.MEASUREMENT,
            native_unit_of_measurement="kW",
            icon="mdi:solar-power-variant-outline",
            scale=0.001,
            round_to=0.01,
            # This can go negative if no panels are attached
            post_process=lambda x: max(x, 0),
        )

    def _pv_energy_total(key: str, models: list[EntitySpec], name: str, source_entity: str) -> EntityFactory:
        return ModbusIntegrationSensorDescription(
            key=key,
            models=models,
            device_class=SensorDeviceClass.ENERGY,
            native_unit_of_measurement="kWh",
            integration_method="left",
            name=name,
            source_entity=source_entity,
            unit_time=UnitOfTime.HOURS,
            icon="mdi:solar-power-variant-outline",
        )

    yield _pv_voltage(
        key="pv1_voltage",
        addresses=[
            ModbusAddressesSpec(input=[11000], models=Inv.H1_G1 | Inv.KH_PRE119),
            ModbusAddressesSpec(holding=[31000], models=Inv.H1_G1 | Inv.H1_LAN | Inv.KH_PRE133 | Inv.H3_SET),
            ModbusAddressesSpec(holding=[39070], models=Inv.H1_G2 | Inv.H3_PRO | Inv.KH_133),
        ],
        name="PV1 Voltage",
    )
    yield _pv_current(
        key="pv1_current",
        addresses=[
            ModbusAddressesSpec(input=[11001], models=Inv.H1_G1 | Inv.KH_PRE119),
            ModbusAddressesSpec(holding=[31001], models=Inv.H1_G1 | Inv.H1_LAN | Inv.KH_PRE133 | Inv.H3_SET),
        ],
        name="PV1 Current",
        scale=0.1,
    )
    yield _pv_current(
        key="pv1_current",
        addresses=[
            ModbusAddressesSpec(holding=[39071], models=Inv.H1_G2 | Inv.H3_PRO | Inv.KH_133),
        ],
        name="PV1 Current",
        scale=0.01,
    )
    yield _pv_power(
        key="pv1_power",
        addresses=[
            ModbusAddressesSpec(input=[11002], models=Inv.H1_G1 | Inv.KH_PRE119),
            ModbusAddressesSpec(holding=[31002], models=Inv.H1_G1 | Inv.H1_LAN | Inv.KH_PRE133 | Inv.H3_SET),
            # This is techincally a 32-bit register on the G2, but it doesn't appear to actually write the upper word,
            # which means that negative values are represented incorrectly (as 0x0000FFFF etc)
            ModbusAddressesSpec(holding=[39280], models=Inv.H1_G2),
            ModbusAddressesSpec(holding=[39280, 39279], models=Inv.H3_PRO | Inv.KH_133),
        ],
        name="PV1 Power",
    )
    yield _pv_energy_total(
        key="pv1_energy_total",
        models=[
            EntitySpec(
                register_types=[RegisterType.INPUT, RegisterType.HOLDING],
                models=Inv.ALL,
            ),
        ],
        name="PV1 Power Total",
        source_entity="pv1_power",
    )
    yield _pv_voltage(
        key="pv2_voltage",
        addresses=[
            ModbusAddressesSpec(input=[11003], models=Inv.H1_G1 | Inv.KH_PRE119),
            ModbusAddressesSpec(holding=[31003], models=Inv.H1_G1 | Inv.H1_LAN | Inv.KH_PRE133 | Inv.H3_SET),
            ModbusAddressesSpec(holding=[39072], models=Inv.H1_G2 | Inv.H3_PRO | Inv.KH_133),
        ],
        name="PV2 Voltage",
    )
    yield _pv_current(
        key="pv2_current",
        addresses=[
            ModbusAddressesSpec(input=[11004], models=Inv.H1_G1 | Inv.KH_PRE119),
            ModbusAddressesSpec(holding=[31004], models=Inv.H1_G1 | Inv.H1_LAN | Inv.KH_PRE133 | Inv.H3_SET),
        ],
        name="PV2 Current",
        scale=0.1,
    )
    yield _pv_current(
        key="pv2_current",
        addresses=[
            ModbusAddressesSpec(holding=[39073], models=Inv.H1_G2 | Inv.H3_PRO | Inv.KH_133),
        ],
        name="PV2 Current",
        scale=0.01,
    )
    yield _pv_power(
        key="pv2_power",
        addresses=[
            ModbusAddressesSpec(input=[11005], models=Inv.H1_G1 | Inv.KH_PRE119),
            ModbusAddressesSpec(holding=[31005], models=Inv.H1_G1 | Inv.H1_LAN | Inv.KH_PRE133 | Inv.H3_SET),
            # This is techincally a 32-bit register on the G2, but it doesn't appear to actually write the upper word,
            # which means that negative values are represented incorrectly (as 0x0000FFFF etc)
            ModbusAddressesSpec(holding=[39282], models=Inv.H1_G2),
            ModbusAddressesSpec(holding=[39282, 39281], models=Inv.H3_PRO | Inv.KH_133),
        ],
        name="PV2 Power",
    )
    yield _pv_energy_total(
        key="pv2_energy_total",
        models=[
            EntitySpec(
                register_types=[RegisterType.INPUT, RegisterType.HOLDING],
                models=Inv.ALL,
            ),
        ],
        name="PV2 Power Total",
        source_entity="pv2_power",
    )
    yield _pv_voltage(
        key="pv3_voltage",
        addresses=[
            ModbusAddressesSpec(input=[11096], models=Inv.KH_PRE119),
            ModbusAddressesSpec(holding=[31039], models=Inv.KH_PRE133),
            ModbusAddressesSpec(holding=[39074], models=Inv.H3_PRO | Inv.KH_133),
        ],
        name="PV3 Voltage",
    )
    yield _pv_current(
        key="pv3_current",
        addresses=[
            ModbusAddressesSpec(input=[11097], models=Inv.KH_PRE119),
            ModbusAddressesSpec(holding=[31040], models=Inv.KH_PRE133),
        ],
        name="PV3 Current",
        scale=0.1,
    )
    yield _pv_current(
        key="pv3_current",
        addresses=[
            ModbusAddressesSpec(holding=[39075], models=Inv.H3_PRO | Inv.KH_133),
        ],
        name="PV3 Current",
        scale=0.01,
    )
    yield _pv_power(
        key="pv3_power",
        addresses=[
            ModbusAddressesSpec(input=[11098], models=Inv.KH_PRE119),
            ModbusAddressesSpec(holding=[31041], models=Inv.KH_PRE133),
            ModbusAddressesSpec(holding=[39284, 39283], models=Inv.KH_133),
            ModbusAddressesSpec(holding=[39284, 39283], models=Inv.H3_PRO),
        ],
        name="PV3 Power",
    )
    yield _pv_energy_total(
        key="pv3_energy_total",
        models=[
            EntitySpec(
                register_types=[RegisterType.INPUT, RegisterType.HOLDING],
                models=Inv.KH_SET | Inv.H3_PRO,
            ),
        ],
        name="PV3 Power Total",
        source_entity="pv3_power",
    )
    yield _pv_voltage(
        key="pv4_voltage",
        addresses=[
            ModbusAddressesSpec(input=[11099], models=Inv.KH_PRE119),
            ModbusAddressesSpec(holding=[31042], models=Inv.KH_PRE133),
            ModbusAddressesSpec(holding=[39076], models=Inv.H3_PRO | Inv.KH_133),
        ],
        name="PV4 Voltage",
    )
    yield _pv_current(
        key="pv4_current",
        addresses=[
            ModbusAddressesSpec(input=[11100], models=Inv.KH_PRE119),
            ModbusAddressesSpec(holding=[31043], models=Inv.KH_PRE133),
        ],
        name="PV4 Current",
        scale=0.1,
    )
    yield _pv_current(
        key="pv4_current",
        addresses=[
            ModbusAddressesSpec(holding=[39077], models=Inv.H3_PRO | Inv.KH_133),
        ],
        name="PV4 Current",
        scale=0.01,
    )
    yield _pv_power(
        key="pv4_power",
        addresses=[
            ModbusAddressesSpec(input=[11101], models=Inv.KH_PRE119),
            ModbusAddressesSpec(holding=[31044], models=Inv.KH_PRE133),
            ModbusAddressesSpec(holding=[39286, 39285], models=Inv.H3_PRO | Inv.KH_133),
        ],
        name="PV4 Power",
    )
    yield _pv_energy_total(
        key="pv4_energy_total",
        models=[
            EntitySpec(
                register_types=[RegisterType.INPUT, RegisterType.HOLDING],
                models=Inv.KH_SET | Inv.H3_PRO,
            ),
        ],
        name="PV4 Power Total",
        source_entity="pv4_power",
    )
    yield _pv_voltage(
        key="pv5_voltage",
        addresses=[
            ModbusAddressesSpec(holding=[39078], models=Inv.H3_PRO),
        ],
        name="PV5 Voltage",
    )
    yield _pv_current(
        key="pv5_current",
        addresses=[
            ModbusAddressesSpec(holding=[39079], models=Inv.H3_PRO),
        ],
        name="PV5 Current",
        scale=0.01,
    )
    yield _pv_power(
        key="pv5_power",
        addresses=[
            ModbusAddressesSpec(holding=[39288, 39287], models=Inv.H3_PRO),
        ],
        name="PV5 Power",
    )
    yield _pv_energy_total(
        key="pv5_energy_total",
        models=[
            EntitySpec(
                register_types=[RegisterType.INPUT, RegisterType.HOLDING],
                models=Inv.H3_PRO,
            ),
        ],
        name="PV5 Power Total",
        source_entity="pv5_power",
    )
    yield _pv_voltage(
        key="pv6_voltage",
        addresses=[
            ModbusAddressesSpec(holding=[39080], models=Inv.H3_PRO),
        ],
        name="PV6 Voltage",
    )
    yield _pv_current(
        key="pv6_current",
        addresses=[
            ModbusAddressesSpec(holding=[39081], models=Inv.H3_PRO),
        ],
        name="PV6 Current",
        scale=0.01,
    )
    yield _pv_power(
        key="pv6_power",
        addresses=[
            ModbusAddressesSpec(holding=[39290, 39289], models=Inv.H3_PRO),
        ],
        name="PV6 Power",
    )
    yield _pv_energy_total(
        key="pv6_energy_total",
        models=[
            EntitySpec(
                register_types=[RegisterType.INPUT, RegisterType.HOLDING],
                models=Inv.H3_PRO,
            ),
        ],
        name="PV6 Power Total",
        source_entity="pv6_power",
    )
    yield ModbusLambdaSensorDescription(
        key="pv_power_now",
        models=[
            EntitySpec(
                register_types=[RegisterType.INPUT, RegisterType.HOLDING],
                models=Inv.ALL & ~(Inv.KH_SET | Inv.H3_PRO),
            ),
        ],
        sources=["pv1_power", "pv2_power"],
        method=sum,
        name="PV Power",
        device_class=SensorDeviceClass.POWER,
        state_class=SensorStateClass.MEASUREMENT,
        native_unit_of_measurement="kW",
        icon="mdi:solar-power-variant-outline",
    )
    yield ModbusLambdaSensorDescription(
        key="pv_power_now",
        models=[
            EntitySpec(
                register_types=[RegisterType.INPUT, RegisterType.HOLDING],
                models=Inv.KH_SET,
            ),
        ],
        sources=["pv1_power", "pv2_power", "pv3_power", "pv4_power"],
        method=sum,
        name="PV Power",
        device_class=SensorDeviceClass.POWER,
        state_class=SensorStateClass.MEASUREMENT,
        native_unit_of_measurement="kW",
        icon="mdi:solar-power-variant-outline",
    )
    yield ModbusLambdaSensorDescription(
        key="pv_power_now",
        models=[
            EntitySpec(
                register_types=[RegisterType.INPUT, RegisterType.HOLDING],
                models=Inv.H3_PRO,
            ),
        ],
        sources=["pv1_power", "pv2_power", "pv3_power", "pv4_power", "pv5_power", "pv6_power"],
        method=sum,
        name="PV Power",
        device_class=SensorDeviceClass.POWER,
        state_class=SensorStateClass.MEASUREMENT,
        native_unit_of_measurement="kW",
        icon="mdi:solar-power-variant-outline",
    )


def _h1_current_voltage_power_entities() -> Iterable[EntityFactory]:
    yield ModbusSensorDescription(
        key="load_power",
        addresses=[
            ModbusAddressesSpec(input=[11023], models=Inv.H1_G1 | Inv.KH_PRE119),
            ModbusAddressesSpec(holding=[31016], models=Inv.H1_G1 | Inv.H1_LAN | Inv.H1_G2 | Inv.KH_133),
            ModbusAddressesSpec(holding=[31054, 31053], models=Inv.KH_PRE133),
        ],
        name="Load Power",
        device_class=SensorDeviceClass.POWER,
        state_class=SensorStateClass.MEASUREMENT,
        native_unit_of_measurement="kW",
        icon="mdi:home-lightning-bolt-outline",
        scale=0.001,
        round_to=0.01,
        validate=[Range(-100, 100)],
    )
    yield ModbusSensorDescription(
        key="rvolt",  # Ideally rename to grid_voltage?
        addresses=[
            ModbusAddressesSpec(input=[11009], models=Inv.H1_G1 | Inv.KH_PRE119),
            ModbusAddressesSpec(
                holding=[31006], models=Inv.H1_G1 | Inv.H1_LAN | Inv.H1_G2 | Inv.KH_PRE133 | Inv.KH_133
            ),
        ],
        entity_registry_enabled_default=False,
        name="Grid Voltage",
        device_class=SensorDeviceClass.VOLTAGE,
        state_class=SensorStateClass.MEASUREMENT,
        native_unit_of_measurement="V",
        scale=0.1,
        round_to=1,
        signed=False,
        validate=[Range(0, 300)],
    )
    yield ModbusSensorDescription(
        key="rcurrent",
        addresses=[
            ModbusAddressesSpec(input=[11010], models=Inv.H1_G1 | Inv.KH_PRE119),
            ModbusAddressesSpec(
                holding=[31007], models=Inv.H1_G1 | Inv.H1_LAN | Inv.H1_G2 | Inv.KH_PRE133 | Inv.KH_133
            ),
        ],
        name="Inverter Current",
        device_class=SensorDeviceClass.CURRENT,
        state_class=SensorStateClass.MEASUREMENT,
        native_unit_of_measurement="A",
        scale=0.1,
        round_to=1,
        validate=[Range(0, 100)],
    )
    yield ModbusSensorDescription(
        key="rpower",
        addresses=[
            ModbusAddressesSpec(input=[11011], models=Inv.H1_G1 | Inv.KH_PRE119),
            ModbusAddressesSpec(holding=[31008], models=Inv.H1_G1 | Inv.H1_LAN | Inv.H1_G2 | Inv.KH_133),
            ModbusAddressesSpec(holding=[31046, 31045], models=Inv.KH_PRE133),
        ],
        name="Inverter Power",
        device_class=SensorDeviceClass.POWER,
        state_class=SensorStateClass.MEASUREMENT,
        native_unit_of_measurement="kW",
        icon="mdi:export",
        scale=0.001,
        round_to=0.01,
        # Negative = charging batteries
        validate=[Range(-100, 100)],
    )
    yield ModbusSensorDescription(
        key="rpower_Q",
        addresses=[
            ModbusAddressesSpec(input=[11012], models=Inv.H1_G1 | Inv.KH_PRE119),
        ],
        entity_registry_enabled_default=False,
        name="Inverter Power (Reactive)",
        # REACTIVE_POWER only supports var, not kvar
        # device_class=SensorDeviceClass.REACTIVE_POWER,
        state_class=SensorStateClass.MEASUREMENT,
        native_unit_of_measurement="kvar",
        icon="mdi:export",
        scale=0.001,
        round_to=0.01,
        # Negative = charging batteries
        validate=[Range(-100, 100)],
    )
    yield ModbusSensorDescription(
        key="rpower_S",
        addresses=[
            ModbusAddressesSpec(input=[11013], models=Inv.H1_G1 | Inv.KH_PRE119),
        ],
        entity_registry_enabled_default=False,
        name="Inverter Power (Apparent)",
        # APPARENT_POWER only supports VA, not kVA
        # device_class=SensorDeviceClass.APPARENT_POWER,
        state_class=SensorStateClass.MEASUREMENT,
        native_unit_of_measurement="kVA",
        icon="mdi:export",
        scale=0.001,
        round_to=0.01,
        # Negative = charging batteries
        validate=[Range(-100, 100)],
    )
    yield ModbusSensorDescription(
        key="eps_rvolt",
        addresses=[
            ModbusAddressesSpec(input=[11015], models=Inv.H1_G1 | Inv.KH_PRE119),
            ModbusAddressesSpec(
                holding=[31010], models=Inv.H1_G1 | Inv.H1_LAN | Inv.H1_G2 | Inv.KH_PRE133 | Inv.KH_133
            ),
        ],
        entity_registry_enabled_default=False,
        name="EPS Voltage",
        device_class=SensorDeviceClass.VOLTAGE,
        state_class=SensorStateClass.MEASUREMENT,
        native_unit_of_measurement="V",
        scale=0.1,
        round_to=1,
        signed=False,
        validate=[Range(0, 300)],
    )
    yield ModbusSensorDescription(
        key="eps_rcurrent",
        addresses=[
            ModbusAddressesSpec(input=[11016], models=Inv.H1_G1 | Inv.KH_PRE119),
            ModbusAddressesSpec(
                holding=[31011], models=Inv.H1_G1 | Inv.H1_LAN | Inv.H1_G2 | Inv.KH_PRE133 | Inv.KH_133
            ),
        ],
        entity_registry_enabled_default=False,
        name="EPS Current",
        device_class=SensorDeviceClass.CURRENT,
        state_class=SensorStateClass.MEASUREMENT,
        native_unit_of_measurement="A",
        scale=0.1,
        round_to=1,
        validate=[Range(0, 100)],
    )
    yield ModbusSensorDescription(
        key="eps_rpower",
        addresses=[
            ModbusAddressesSpec(input=[11017], models=Inv.H1_G1 | Inv.KH_PRE119),
            ModbusAddressesSpec(holding=[31012], models=Inv.H1_G1 | Inv.H1_LAN | Inv.H1_G2 | Inv.KH_133),
            ModbusAddressesSpec(holding=[31048, 31047], models=Inv.KH_PRE133),
        ],
        entity_registry_enabled_default=False,
        name="EPS Power",
        device_class=SensorDeviceClass.POWER,
        state_class=SensorStateClass.MEASUREMENT,
        native_unit_of_measurement="kW",
        icon="mdi:power-socket",
        scale=0.001,
        round_to=0.01,
        post_process=lambda x: max(x, 0),
        validate=[Range(0, 100)],
    )
    yield ModbusSensorDescription(
        key="eps_rpower_Q",
        addresses=[
            ModbusAddressesSpec(input=[11018], models=Inv.H1_G1 | Inv.KH_PRE119),
        ],
        entity_registry_enabled_default=False,
        name="EPS Power (Reactive)",
        # REACTIVE_POWER only supports var, not kvar
        # device_class=SensorDeviceClass.REACTIVE_POWER,
        state_class=SensorStateClass.MEASUREMENT,
        native_unit_of_measurement="kvar",
        icon="mdi:power-socket",
        scale=0.001,
        round_to=0.01,
        post_process=lambda x: max(x, 0),
        validate=[Range(0, 100)],
    )
    yield ModbusSensorDescription(
        key="eps_rpower_S",
        addresses=[
            ModbusAddressesSpec(input=[11019], models=Inv.H1_G1 | Inv.KH_PRE119),
        ],
        entity_registry_enabled_default=False,
        name="EPS Power (Apparent)",
        # APPARENT_POWER only supports VA, not kVA
        # device_class=SensorDeviceClass.APPARENT_POWER,
        state_class=SensorStateClass.MEASUREMENT,
        native_unit_of_measurement="kVA",
        icon="mdi:power-socket",
        scale=0.001,
        round_to=0.01,
        post_process=lambda x: max(x, 0),
        validate=[Range(0, 100)],
    )

    # The KH uses the opposite sign for Grid CT, for some bizarre reason

    def _grid_ct(addresses: list[ModbusAddressesSpec], scale: float) -> Iterable[ModbusSensorDescription]:
        yield ModbusSensorDescription(
            key="grid_ct",
            addresses=addresses,
            name="Grid CT",
            device_class=SensorDeviceClass.POWER,
            state_class=SensorStateClass.MEASUREMENT,
            native_unit_of_measurement="kW",
            icon="mdi:meter-electric-outline",
            scale=scale,
            round_to=0.01,
            validate=[Range(-100, 100)],
        )
        yield ModbusSensorDescription(
            key="feed_in",
            addresses=addresses,
            name="Feed-in",
            device_class=SensorDeviceClass.POWER,
            state_class=SensorStateClass.MEASUREMENT,
            native_unit_of_measurement="kW",
            icon="mdi:transmission-tower-import",
            scale=scale,
            round_to=0.01,
            post_process=lambda v: v if v > 0 else 0,
            validate=[Range(0, 100)],
        )
        yield ModbusSensorDescription(
            key="grid_consumption",
            addresses=addresses,
            name="Grid Consumption",
            device_class=SensorDeviceClass.POWER,
            state_class=SensorStateClass.MEASUREMENT,
            native_unit_of_measurement="kW",
            icon="mdi:transmission-tower-export",
            scale=scale,
            round_to=0.01,
            post_process=lambda v: abs(v) if v < 0 else 0,
            validate=[Range(0, 100)],
        )

    yield from _grid_ct(
        addresses=[
            ModbusAddressesSpec(input=[11021], models=Inv.H1_G1),
            ModbusAddressesSpec(holding=[31014], models=Inv.H1_G1 | Inv.H1_LAN | Inv.H1_G2),
            ModbusAddressesSpec(holding=[39169, 39168], models=Inv.KH_133),
        ],
        scale=0.001,
    )
    yield from _grid_ct(
        addresses=[
            ModbusAddressesSpec(input=[11021], models=Inv.KH_PRE119),
            ModbusAddressesSpec(holding=[31050, 31049], models=Inv.KH_PRE133),
        ],
        scale=-0.001,
    )

    def _ct2_meter(addresses: list[ModbusAddressesSpec], scale: float) -> ModbusSensorDescription:
        return ModbusSensorDescription(
            key="ct2_meter",
            addresses=addresses,
            name="CT2 Meter",
            device_class=SensorDeviceClass.POWER,
            state_class=SensorStateClass.MEASUREMENT,
            native_unit_of_measurement="kW",
            icon="mdi:meter-electric-outline",
            scale=scale,
            round_to=0.01,
            validate=[Range(-100, 100)],
        )

    yield _ct2_meter(
        addresses=[
            ModbusAddressesSpec(input=[11022], models=Inv.H1_G1),
            ModbusAddressesSpec(holding=[31015], models=Inv.H1_G1 | Inv.H1_LAN | Inv.H1_G2),
        ],
        scale=0.001,
    )
    yield _ct2_meter(
        addresses=[
            ModbusAddressesSpec(input=[11022], models=Inv.KH_PRE119),
            ModbusAddressesSpec(holding=[31052, 31051], models=Inv.KH_PRE133),
            ModbusAddressesSpec(holding=[31015], models=Inv.KH_133),
        ],
        scale=-0.001,
    )


def _h3_current_voltage_power_entities() -> Iterable[EntityFactory]:
    def _grid_voltage(phase: str, addresses: list[ModbusAddressesSpec]) -> EntityFactory:
        return ModbusSensorDescription(
            key=f"grid_voltage_{phase}",
            addresses=addresses,
            entity_registry_enabled_default=False,
            name=f"Grid Voltage {phase}",
            device_class=SensorDeviceClass.VOLTAGE,
            state_class=SensorStateClass.MEASUREMENT,
            native_unit_of_measurement="V",
            scale=0.1,
            round_to=1,
            signed=False,
            validate=[Range(0, 300)],
        )

    yield _grid_voltage(
        "R",
        addresses=[
            ModbusAddressesSpec(holding=[31006], models=Inv.H3_SET),
            ModbusAddressesSpec(holding=[39123], models=Inv.H3_PRO),
        ],
    )
    yield _grid_voltage(
        "S",
        addresses=[
            ModbusAddressesSpec(holding=[31007], models=Inv.H3_SET),
            ModbusAddressesSpec(holding=[39124], models=Inv.H3_PRO),
        ],
    )
    yield _grid_voltage(
        "T",
        addresses=[
            ModbusAddressesSpec(holding=[31008], models=Inv.H3_SET),
            ModbusAddressesSpec(holding=[39125], models=Inv.H3_PRO),
        ],
    )

    def _inv_current(phase: str, addresses: list[ModbusAddressesSpec], scale: float) -> EntityFactory:
        return ModbusSensorDescription(
            key=f"inv_current_{phase}",
            addresses=addresses,
            name=f"Inverter Current {phase}",
            device_class=SensorDeviceClass.CURRENT,
            state_class=SensorStateClass.MEASUREMENT,
            native_unit_of_measurement="A",
            scale=scale,
            round_to=1,
            validate=[Range(0, 100)],
        )

    def _inv_current_set(
        r_addresses: list[ModbusAddressesSpec],
        s_addresses: list[ModbusAddressesSpec],
        t_addresses: list[ModbusAddressesSpec],
        scale: float,
    ) -> Iterable[EntityFactory]:
        yield _inv_current("R", addresses=r_addresses, scale=scale)
        yield _inv_current("S", addresses=s_addresses, scale=scale)
        yield _inv_current("T", addresses=t_addresses, scale=scale)

    yield from _inv_current_set(
        r_addresses=[ModbusAddressesSpec(holding=[31009], models=Inv.H3_SET)],
        s_addresses=[ModbusAddressesSpec(holding=[31010], models=Inv.H3_SET)],
        t_addresses=[ModbusAddressesSpec(holding=[31011], models=Inv.H3_SET)],
        scale=0.1,
    )

    yield from _inv_current_set(
        r_addresses=[ModbusAddressesSpec(holding=[39127, 39126], models=Inv.H3_PRO)],
        s_addresses=[ModbusAddressesSpec(holding=[39129, 39128], models=Inv.H3_PRO)],
        t_addresses=[ModbusAddressesSpec(holding=[39131, 39130], models=Inv.H3_PRO)],
        scale=0.001,
    )

    def _inv_power(phase: str | None, addresses: list[ModbusAddressesSpec], scale: float) -> EntityFactory:
        key_suffix = f"_{phase}" if phase is not None else ""
        name_suffix = f" {phase}" if phase is not None else ""
        return ModbusSensorDescription(
            key=f"inv_power{key_suffix}",
            addresses=addresses,
            name=f"Inverter Power{name_suffix}",
            device_class=SensorDeviceClass.POWER,
            state_class=SensorStateClass.MEASUREMENT,
            native_unit_of_measurement="kW",
            scale=scale,
            round_to=0.01,
            validate=[Range(-100, 100)],
        )

    yield _inv_power(
        phase=None,
        addresses=[
            ModbusAddressesSpec(holding=[39135, 39134], models=Inv.H3_PRO),
        ],
        # This one appears to be in mW, despite what the spec says
        scale=0.000001,
    )
    yield _inv_power(
        "R",
        addresses=[
            ModbusAddressesSpec(holding=[31012], models=Inv.H3_SET),
            ModbusAddressesSpec(holding=[39249, 39248], models=Inv.H3_PRO),
        ],
        scale=0.001,
    )
    yield _inv_power(
        "S",
        addresses=[
            ModbusAddressesSpec(holding=[31013], models=Inv.H3_SET),
            ModbusAddressesSpec(holding=[39251, 39250], models=Inv.H3_PRO),
        ],
        scale=0.001,
    )
    yield _inv_power(
        "T",
        addresses=[
            ModbusAddressesSpec(holding=[31014], models=Inv.H3_SET),
            ModbusAddressesSpec(holding=[39253, 39252], models=Inv.H3_PRO),
        ],
        scale=0.001,
    )

    def _inv_power_reactive(phase: str | None, addresses: list[ModbusAddressesSpec]) -> EntityFactory:
        key_suffix = f"_{phase}" if phase is not None else ""
        name_suffix = f" {phase}" if phase is not None else ""
        return ModbusSensorDescription(
            key=f"inv_power_Q{key_suffix}",
            addresses=addresses,
            entity_registry_enabled_default=False,
            name=f"Inverter Power (Reactive){name_suffix}",
            # REACTIVE_POWER only supports var, not kvar
            # device_class=SensorDeviceClass.REACTIVE_POWER,
            state_class=SensorStateClass.MEASUREMENT,
            native_unit_of_measurement="kvar",
            icon="mdi:export",
            scale=0.001,
            round_to=0.01,
            # Negative = charging batteries
            validate=[Range(-100, 100)],
        )

    yield _inv_power_reactive(phase=None, addresses=[ModbusAddressesSpec(holding=[39137, 39136], models=Inv.H3_PRO)])
    yield _inv_power_reactive(phase="R", addresses=[ModbusAddressesSpec(holding=[39257, 39256], models=Inv.H3_PRO)])
    yield _inv_power_reactive(phase="S", addresses=[ModbusAddressesSpec(holding=[39259, 39258], models=Inv.H3_PRO)])
    yield _inv_power_reactive(phase="T", addresses=[ModbusAddressesSpec(holding=[39261, 39260], models=Inv.H3_PRO)])

    def _inv_power_apparent(phase: str | None, addresses: list[ModbusAddressesSpec]) -> EntityFactory:
        key_suffix = f"_{phase}" if phase is not None else ""
        name_suffix = f" {phase}" if phase is not None else ""
        return ModbusSensorDescription(
            key=f"rpower_S{key_suffix}",
            addresses=addresses,
            entity_registry_enabled_default=False,
            name=f"Inverter Power (Apparent){name_suffix}",
            # APPARENT_POWER only supports VA, not kVA
            # device_class=SensorDeviceClass.APPARENT_POWER,
            state_class=SensorStateClass.MEASUREMENT,
            native_unit_of_measurement="kVA",
            icon="mdi:export",
            scale=0.001,
            round_to=0.01,
            # Negative = charging batteries
            validate=[Range(-100, 100)],
        )

    yield _inv_power_apparent(phase="R", addresses=[ModbusAddressesSpec(holding=[39265, 39264], models=Inv.H3_PRO)])
    yield _inv_power_apparent(phase="S", addresses=[ModbusAddressesSpec(holding=[39267, 39266], models=Inv.H3_PRO)])
    yield _inv_power_apparent(phase="T", addresses=[ModbusAddressesSpec(holding=[39269, 39268], models=Inv.H3_PRO)])

    def _eps_rvolt(phase: str, addresses: list[ModbusAddressesSpec]) -> EntityFactory:
        return ModbusSensorDescription(
            key=f"eps_rvolt_{phase}",
            addresses=addresses,
            entity_registry_enabled_default=False,
            name=f"EPS Voltage_{phase}",
            device_class=SensorDeviceClass.VOLTAGE,
            state_class=SensorStateClass.MEASUREMENT,
            native_unit_of_measurement="V",
            scale=0.1,
            round_to=1,
            signed=False,
            validate=[Range(0, 300)],
        )

    yield _eps_rvolt("R", addresses=[ModbusAddressesSpec(holding=[39201], models=Inv.H3_PRO)])
    yield _eps_rvolt("S", addresses=[ModbusAddressesSpec(holding=[39202], models=Inv.H3_PRO)])
    yield _eps_rvolt("T", addresses=[ModbusAddressesSpec(holding=[39203], models=Inv.H3_PRO)])

    def _eps_rcurrent(phase: str, addresses: list[ModbusAddressesSpec]) -> EntityFactory:
        return ModbusSensorDescription(
            key=f"eps_rcurrent_{phase}",
            addresses=addresses,
            entity_registry_enabled_default=False,
            name=f"EPS Current {phase}",
            device_class=SensorDeviceClass.CURRENT,
            state_class=SensorStateClass.MEASUREMENT,
            native_unit_of_measurement="A",
            scale=0.001,
            round_to=1,
            validate=[Range(0, 100)],
        )

    yield _eps_rcurrent("R", addresses=[ModbusAddressesSpec(holding=[39205, 39204], models=Inv.H3_PRO)])
    yield _eps_rcurrent("S", addresses=[ModbusAddressesSpec(holding=[39207, 39206], models=Inv.H3_PRO)])
    yield _eps_rcurrent("T", addresses=[ModbusAddressesSpec(holding=[39209, 39208], models=Inv.H3_PRO)])

    def _eps_power(phase: str, addresses: list[ModbusAddressesSpec]) -> EntityFactory:
        return ModbusSensorDescription(
            key=f"eps_power_{phase}",
            addresses=addresses,
            entity_registry_enabled_default=False,
            name=f"EPS Power {phase}",
            device_class=SensorDeviceClass.POWER,
            state_class=SensorStateClass.MEASUREMENT,
            native_unit_of_measurement="kW",
            icon="mdi:power-socket",
            scale=0.001,
            round_to=0.01,
            validate=[Range(-100, 100)],
        )

    yield _eps_power(
        "R",
        addresses=[
            ModbusAddressesSpec(holding=[31022], models=Inv.H3_SET),
            ModbusAddressesSpec(holding=[39213, 39212], models=Inv.H3_PRO),
        ],
    )
    yield _eps_power(
        "S",
        addresses=[
            ModbusAddressesSpec(holding=[31023], models=Inv.H3_SET),
            ModbusAddressesSpec(holding=[39215, 39214], models=Inv.H3_PRO),
        ],
    )
    yield _eps_power(
        "T",
        addresses=[
            ModbusAddressesSpec(holding=[31024], models=Inv.H3_SET),
            ModbusAddressesSpec(holding=[39217, 39216], models=Inv.H3_PRO),
        ],
    )

    def _grid_ct(phase: str | None, scale: float, addresses: list[ModbusAddressesSpec]) -> Iterable[EntityFactory]:
        key_suffix = f"_{phase}" if phase is not None else ""
        name_suffix = f" {phase}" if phase is not None else ""

        yield ModbusSensorDescription(
            key=f"grid_ct{key_suffix}",
            addresses=addresses,
            name=f"Grid CT{name_suffix}",
            device_class=SensorDeviceClass.POWER,
            state_class=SensorStateClass.MEASUREMENT,
            native_unit_of_measurement="kW",
            icon="mdi:meter-electric-outline",
            scale=scale,
            round_to=0.01,
            validate=[Range(-100, 100)],
        )
        yield ModbusSensorDescription(
            key=f"feed_in{key_suffix}",
            addresses=addresses,
            name=f"Feed-in{name_suffix}",
            device_class=SensorDeviceClass.POWER,
            state_class=SensorStateClass.MEASUREMENT,
            native_unit_of_measurement="kW",
            icon="mdi:transmission-tower-import",
            scale=scale,
            round_to=0.01,
            post_process=lambda v: v if v > 0 else 0,
            validate=[Range(0, 100)],
        )
        yield ModbusSensorDescription(
            key=f"grid_consumption{key_suffix}",
            addresses=addresses,
            name=f"Grid Consumption{name_suffix}",
            device_class=SensorDeviceClass.POWER,
            state_class=SensorStateClass.MEASUREMENT,
            native_unit_of_measurement="kW",
            icon="mdi:transmission-tower-export",
            scale=scale,
            round_to=0.01,
            post_process=lambda v: abs(v) if v < 0 else 0,
            validate=[Range(0, 100)],
        )

    yield from _grid_ct(
        phase=None,
        scale=0.0001,  # 0.1W
        addresses=[
            ModbusAddressesSpec(holding=[38815, 38814], models=Inv.H3_PRO),
        ],
    )
    yield from _grid_ct(
        "R",
        scale=0.001,
        addresses=[
            ModbusAddressesSpec(holding=[31026], models=Inv.H3_SET),
        ],
    )
    yield from _grid_ct(
        "R",
        scale=0.0001,
        addresses=[
            ModbusAddressesSpec(holding=[38817, 38816], models=Inv.H3_PRO),
        ],
    )
    yield from _grid_ct(
        "S",
        scale=0.001,
        addresses=[
            ModbusAddressesSpec(holding=[31027], models=Inv.H3_SET),
        ],
    )
    yield from _grid_ct(
        "S",
        scale=0.0001,
        addresses=[
            ModbusAddressesSpec(holding=[38819, 38818], models=Inv.H3_PRO),
        ],
    )
    yield from _grid_ct(
        "T",
        scale=0.001,
        addresses=[
            ModbusAddressesSpec(holding=[31028], models=Inv.H3_SET),
        ],
    )
    yield from _grid_ct(
        "T",
        scale=0.0001,
        addresses=[
            ModbusAddressesSpec(holding=[38821, 38820], models=Inv.H3_PRO),
        ],
    )

    def _ct2_meter(phase: str | None, scale: float, addresses: list[ModbusAddressesSpec]) -> ModbusSensorDescription:
        key_suffix = f"_{phase}" if phase is not None else ""
        name_suffix = f" {phase}" if phase is not None else ""

        return ModbusSensorDescription(
            key=f"ct2_meter{key_suffix}",
            addresses=addresses,
            name=f"CT2 Meter{name_suffix}",
            device_class=SensorDeviceClass.POWER,
            state_class=SensorStateClass.MEASUREMENT,
            native_unit_of_measurement="kW",
            icon="mdi:meter-electric-outline",
            scale=scale,
            round_to=0.01,
            validate=[Range(-100, 100)],
        )

    yield _ct2_meter(
        phase=None, scale=0.0001, addresses=[ModbusAddressesSpec(holding=[38915, 38914], models=Inv.H3_PRO)]
    )
    yield _ct2_meter("R", scale=0.0001, addresses=[ModbusAddressesSpec(holding=[38917, 38916], models=Inv.H3_PRO)])
    yield _ct2_meter("S", scale=0.0001, addresses=[ModbusAddressesSpec(holding=[38919, 38918], models=Inv.H3_PRO)])
    yield _ct2_meter("T", scale=0.0001, addresses=[ModbusAddressesSpec(holding=[38921, 38920], models=Inv.H3_PRO)])

    def _load_power(phase: str | None, *, addresses: list[ModbusAddressesSpec]) -> EntityFactory:
        key_suffix = f"_{phase}" if phase is not None else ""
        name_suffix = f" {phase}" if phase is not None else ""
        return ModbusSensorDescription(
            key=f"load_power{key_suffix}",
            addresses=addresses,
            name=f"Load Power{name_suffix}",
            device_class=SensorDeviceClass.POWER,
            state_class=SensorStateClass.MEASUREMENT,
            native_unit_of_measurement="kW",
            icon="mdi:home-lightning-bolt-outline",
            scale=0.001,
            round_to=0.01,
            validate=[Range(-100, 100)],
        )

    yield _load_power(
        "R",
        addresses=[
            ModbusAddressesSpec(holding=[31029], models=Inv.H3_SET),
            ModbusAddressesSpec(holding=[39220, 39219], models=Inv.H3_PRO),
        ],
    )
    yield _load_power(
        "S",
        addresses=[
            ModbusAddressesSpec(holding=[31030], models=Inv.H3_SET),
            ModbusAddressesSpec(holding=[39222, 39221], models=Inv.H3_PRO),
        ],
    )
    yield _load_power(
        "T",
        addresses=[
            ModbusAddressesSpec(holding=[31031], models=Inv.H3_SET),
            ModbusAddressesSpec(holding=[39224, 39223], models=Inv.H3_PRO),
        ],
    )
    yield _load_power(
        phase=None,
        addresses=[
            ModbusAddressesSpec(holding=[39226, 39225], models=Inv.H3_PRO),
        ],
    )


def _inverter_entities() -> Iterable[EntityFactory]:
    def _invbatvolt(index: int | None, addresses: list[ModbusAddressesSpec]) -> EntityFactory:
        key_suffix = f"_{index}" if index is not None else ""
        name_infix = f" {index}" if index is not None else ""
        return ModbusSensorDescription(
            key=f"invbatvolt{key_suffix}",
            addresses=addresses,
            name=f"Inverter Battery{name_infix} Voltage",
            device_class=SensorDeviceClass.VOLTAGE,
            state_class=SensorStateClass.MEASUREMENT,
            native_unit_of_measurement="V",
            scale=0.1,
            round_to=1,
            # This can go negative if no battery is attached
        )

    yield _invbatvolt(
        index=None,
        addresses=[
            ModbusAddressesSpec(input=[11006], models=Inv.H1_G1 | Inv.KH_PRE119),
            ModbusAddressesSpec(
                holding=[31020], models=Inv.H1_G1 | Inv.H1_LAN | Inv.H1_G2 | Inv.KH_PRE133 | Inv.KH_133
            ),
        ],
    )
    yield _invbatvolt(index=1, addresses=[ModbusAddressesSpec(holding=[39227], models=Inv.H3_PRO)])
    yield _invbatvolt(index=2, addresses=[ModbusAddressesSpec(holding=[39232], models=Inv.H3_PRO)])

    def _invbatcurrent(index: int | None, scale: float, addresses: list[ModbusAddressesSpec]) -> EntityFactory:
        key_suffix = f"_{index}" if index is not None else ""
        name_infix = f" {index}" if index is not None else ""
        return ModbusSensorDescription(
            key=f"invbatcurrent{key_suffix}",
            addresses=addresses,
            name=f"Inverter Battery{name_infix} Current",
            device_class=SensorDeviceClass.CURRENT,
            state_class=SensorStateClass.MEASUREMENT,
            native_unit_of_measurement="A",
            scale=scale,
            round_to=1,
            validate=[Range(-100, 100)],
        )

    yield _invbatcurrent(
        index=None,
        scale=0.1,
        addresses=[
            ModbusAddressesSpec(input=[11007], models=Inv.H1_G1 | Inv.KH_PRE119),
            ModbusAddressesSpec(
                holding=[31021], models=Inv.H1_G1 | Inv.H1_LAN | Inv.H1_G2 | Inv.KH_PRE133 | Inv.KH_133
            ),
        ],
    )
    yield _invbatcurrent(
        index=1, scale=0.001, addresses=[ModbusAddressesSpec(holding=[39229, 39228], models=Inv.H3_PRO)]
    )
    yield _invbatcurrent(
        index=2, scale=0.001, addresses=[ModbusAddressesSpec(holding=[39234, 39233], models=Inv.H3_PRO)]
    )

    def _invbatpower(index: int | None, addresses: list[ModbusAddressesSpec]) -> Iterable[ModbusSensorDescription]:
        key_suffix = f"_{index}" if index is not None else ""
        name_infix = f" {index}" if index is not None else ""
        yield ModbusSensorDescription(
            key=f"invbatpower{key_suffix}",
            addresses=addresses,
            name=f"Inverter Battery{name_infix} Power",
            device_class=SensorDeviceClass.POWER,
            state_class=SensorStateClass.MEASUREMENT,
            native_unit_of_measurement="kW",
            scale=0.001,
            round_to=0.01,
            validate=[Range(-100, 100)],
        )
        yield ModbusSensorDescription(
            key=f"battery_discharge{key_suffix}",
            addresses=addresses,
            name=f"Battery{name_infix} Discharge",
            device_class=SensorDeviceClass.POWER,
            state_class=SensorStateClass.MEASUREMENT,
            native_unit_of_measurement="kW",
            icon="mdi:battery-arrow-down-outline",
            scale=0.001,
            round_to=0.01,
            post_process=lambda v: v if v > 0 else 0,
            validate=[Range(0, 100)],
        )
        yield ModbusSensorDescription(
            key=f"battery_charge{key_suffix}",
            addresses=addresses,
            name=f"Battery{name_infix} Charge",
            device_class=SensorDeviceClass.POWER,
            state_class=SensorStateClass.MEASUREMENT,
            native_unit_of_measurement="kW",
            icon="mdi:battery-arrow-up-outline",
            scale=0.001,
            round_to=0.01,
            post_process=lambda v: abs(v) if v < 0 else 0,
            validate=[Range(0, 100)],
        )

    yield from _invbatpower(
        index=None,
        addresses=[
            ModbusAddressesSpec(input=[11008], models=Inv.H1_G1 | Inv.KH_PRE119),
            ModbusAddressesSpec(
                holding=[31022], models=Inv.H1_G1 | Inv.H1_LAN | Inv.H1_G2 | Inv.KH_PRE133 | Inv.KH_133
            ),
            ModbusAddressesSpec(holding=[31036], models=Inv.H3_SET),
            ModbusAddressesSpec(holding=[39238, 39237], models=Inv.H3_PRO),
        ],
    )
    yield from _invbatpower(
        index=1,
        addresses=[
            ModbusAddressesSpec(holding=[39231, 39230], models=Inv.H3_PRO),
        ],
    )
    yield from _invbatpower(
        index=2,
        addresses=[
            # It does genuinely look like these two are the wrong way around, see
            # https://github.com/nathanmarlor/foxess_modbus/discussions/516#discussioncomment-9569558
            # ^^^^ Following on from this previous comment,
            # the H3 Pro firmware from Master 1.53, Manager 1.22 has corrected the endian for this
            # batpower2 register; it now matches the Fox modbus definition V1.05.00.00
            # see https://github.com/nathanmarlor/foxess_modbus/discussions/685#discussioncomment-10811413
            ModbusAddressesSpec(holding=[39236, 39235], models=Inv.H3_PRO),
        ],
    )

    yield ModbusSensorDescription(
        key="rfreq",
        addresses=[
            ModbusAddressesSpec(input=[11014], models=Inv.H1_G1 | Inv.KH_PRE119),
            ModbusAddressesSpec(
                holding=[31009], models=Inv.H1_G1 | Inv.H1_LAN | Inv.H1_G2 | Inv.KH_PRE133 | Inv.KH_133
            ),
            ModbusAddressesSpec(holding=[31015], models=Inv.H3_SET),
            ModbusAddressesSpec(holding=[38847, 38846], models=Inv.H3_PRO),
        ],
        entity_registry_enabled_default=False,
        name="Grid Frequency",
        device_class=SensorDeviceClass.FREQUENCY,
        state_class=SensorStateClass.MEASUREMENT,
        native_unit_of_measurement="Hz",
        scale=0.01,
        round_to=0.1,
        signed=False,
        validate=[Range(0, 60)],
    )
    yield ModbusSensorDescription(
        key="eps_frequency",
        addresses=[
            ModbusAddressesSpec(input=[11020], models=Inv.H1_G1 | Inv.KH_PRE119),
            ModbusAddressesSpec(
                holding=[31013], models=Inv.H1_G1 | Inv.H1_LAN | Inv.H1_G2 | Inv.KH_PRE133 | Inv.KH_133
            ),
            ModbusAddressesSpec(holding=[31025], models=Inv.H3_SET),
        ],
        entity_registry_enabled_default=False,
        name="EPS Frequency",
        device_class=SensorDeviceClass.FREQUENCY,
        state_class=SensorStateClass.MEASUREMENT,
        native_unit_of_measurement="Hz",
        scale=0.01,
        round_to=0.1,
        signed=False,
        validate=[Range(0, 60)],
    )
    yield ModbusSensorDescription(
        key="invtemp",
        addresses=[
            ModbusAddressesSpec(input=[11024], models=Inv.H1_G1 | Inv.KH_PRE119),
            ModbusAddressesSpec(
                holding=[31018], models=Inv.H1_G1 | Inv.H1_LAN | Inv.H1_G2 | Inv.KH_PRE133 | Inv.KH_133
            ),
            ModbusAddressesSpec(holding=[31032], models=Inv.H3_SET),
            ModbusAddressesSpec(holding=[39141], models=Inv.H3_PRO),
        ],
        name="Inverter Temp",
        device_class=SensorDeviceClass.TEMPERATURE,
        state_class=SensorStateClass.MEASUREMENT,
        native_unit_of_measurement="°C",
        scale=0.1,
        round_to=0.5,
        validate=[Range(0, 100)],
    )
    yield ModbusSensorDescription(
        key="ambtemp",
        addresses=[
            ModbusAddressesSpec(input=[11025], models=Inv.H1_G1 | Inv.KH_PRE119),
            ModbusAddressesSpec(
                holding=[31019], models=Inv.H1_G1 | Inv.H1_LAN | Inv.H1_G2 | Inv.KH_PRE133 | Inv.KH_133
            ),
            ModbusAddressesSpec(holding=[31033], models=Inv.H3_SET),
        ],
        name="Ambient Temp",
        device_class=SensorDeviceClass.TEMPERATURE,
        state_class=SensorStateClass.MEASUREMENT,
        native_unit_of_measurement="°C",
        scale=0.1,
        round_to=0.5,
        validate=[Range(0, 100)],
    )
    yield ModbusBatterySensorDescription(
        key="bms_charge_rate",
        addresses=[
            ModbusAddressesSpec(input=[11041], models=Inv.H1_G1 | Inv.KH_PRE119),
            ModbusAddressesSpec(
                holding=[31025], models=Inv.H1_G1 | Inv.H1_LAN | Inv.H1_G2 | Inv.KH_PRE133 | Inv.KH_133
            ),
        ],
        entity_registry_enabled_default=False,
        bms_connect_state_address=BMS_CONNECT_STATE_ADDRESS,
        name="BMS Charge Rate",
        device_class=SensorDeviceClass.CURRENT,
        state_class=SensorStateClass.MEASUREMENT,
        native_unit_of_measurement="A",
        scale=0.1,
        signed=False,
        validate=[Range(0, 100)],
    )
    yield ModbusBatterySensorDescription(
        key="bms_discharge_rate",
        addresses=[
            ModbusAddressesSpec(input=[11042], models=Inv.H1_G1 | Inv.KH_PRE119),
            ModbusAddressesSpec(
                holding=[31026], models=Inv.H1_G1 | Inv.H1_LAN | Inv.H1_G2 | Inv.KH_PRE133 | Inv.KH_133
            ),
        ],
        entity_registry_enabled_default=False,
        bms_connect_state_address=BMS_CONNECT_STATE_ADDRESS,
        name="BMS Discharge Rate",
        device_class=SensorDeviceClass.CURRENT,
        state_class=SensorStateClass.MEASUREMENT,
        native_unit_of_measurement="A",
        scale=0.1,
        signed=False,
        validate=[Range(0, 100)],
    )
    yield ModbusBatterySensorDescription(
        key="bms_cycle_count",
        addresses=[
            ModbusAddressesSpec(input=[11048], models=Inv.H1_G1 | Inv.KH_PRE119),
        ],
        bms_connect_state_address=BMS_CONNECT_STATE_ADDRESS,
        name="BMS Cycle Count",
        state_class=SensorStateClass.MEASUREMENT,
        icon="mdi:counter",
        signed=False,
        validate=[Min(0)],
    )
    yield ModbusBatterySensorDescription(
        key="bms_watthours_total",
        addresses=[
            ModbusAddressesSpec(input=[11049], models=Inv.H1_G1 | Inv.KH_PRE119),
        ],
        bms_connect_state_address=BMS_CONNECT_STATE_ADDRESS,
        entity_registry_enabled_default=False,
        name="BMS Energy Throughput",
        device_class=SensorDeviceClass.ENERGY,
        state_class=SensorStateClass.TOTAL,
        native_unit_of_measurement="kWh",
        scale=0.001,
        round_to=1,
        signed=False,
        validate=[Min(0)],
    )

    def _inverter_fault_code(addresses: list[ModbusAddressesSpec], fault_set: FaultSet) -> EntityFactory:
        return ModbusFaultSensorDescription(
            key="inverter_fault_code",
            addresses=addresses,
            fault_set=fault_set,
            name="Inverter Fault Code",
            icon="mdi:alert-circle-outline",
        )

    yield _inverter_fault_code(
        # We don't map Fault Code 3, as it's unused
        addresses=[
            # These addresses are correct for the KH, but the fault codes are not
            ModbusAddressesSpec(input=[11061, 11062, 11064, 11065, 11066, 11067, 11068], models=Inv.H1_G1),
            ModbusAddressesSpec(
                holding=[31031, 31032, 31034, 31035, 31036, 31037, 31038], models=Inv.H1_G1 | Inv.H1_LAN
            ),
            ModbusAddressesSpec(holding=[31044, 31045, 31047, 31048, 31049, 31050, 31051], models=Inv.H3_SET),
        ],
        fault_set=STANDARD_FAULTS,
    )

    yield _inverter_fault_code(
        addresses=[
<<<<<<< HEAD
            ModbusAddressesSpec(holding=[39067, 39068, 39069], models=Inv.H3_PRO | Inv.H1_G2_144),
=======
            ModbusAddressesSpec(holding=[39067, 39068, 39069], models=Inv.H3_PRO | Inv.KH_133),
>>>>>>> 094fcfe2
        ],
        fault_set=H3_PRO_KH_133_FAULTS,
    )

    yield ModbusInverterStateSensorDescription(
        key="inverter_state",
        address=[
            ModbusAddressSpec(input=11056, models=Inv.H1_G1),
            ModbusAddressSpec(holding=31027, models=Inv.H1_G1 | Inv.H1_LAN),
        ],
        name="Inverter State",
        states=H1_INVERTER_STATES,
    )
    yield ModbusInverterStateSensorDescription(
        key="inverter_state",
        address=[
            ModbusAddressSpec(input=11056, models=Inv.KH_PRE119),
            ModbusAddressSpec(holding=31027, models=Inv.KH_PRE133 | Inv.KH_133),
        ],
        name="Inverter State",
        states=KH_INVERTER_STATES,
    )
    yield ModbusG2InverterStateSensorDescription(
        key="inverter_state",
        addresses=[
            ModbusAddressesSpec(holding=[39063, 39065], models=Inv.H1_G2 | Inv.H3_PRO),
        ],
        name="Inverter State",
    )
    yield ModbusSensorDescription(
        key="state_code",
        addresses=[
            ModbusAddressesSpec(holding=[31041], models=Inv.H3_SET),
        ],
        name="Inverter State Code",
        state_class=SensorStateClass.MEASUREMENT,
    )

    def _solar_energy_total(addresses: list[ModbusAddressesSpec]) -> EntityFactory:
        # There are 32xxx holding registers on the H1, but they're only accessible over RS485
        return ModbusSensorDescription(
            key="solar_energy_total",
            addresses=addresses,
            name="Solar Generation Total",
            device_class=SensorDeviceClass.ENERGY,
            state_class=SensorStateClass.TOTAL,
            native_unit_of_measurement="kWh",
            icon="mdi:solar-power",
            scale=0.1,
            signed=False,
            validate=[Min(0)],
        )

    yield _solar_energy_total(
        addresses=[
            ModbusAddressesSpec(input=[11070, 11069], models=Inv.H1_G1 | Inv.KH_PRE119),
            ModbusAddressesSpec(
                holding=[32001, 32000], models=Inv.H1_G1 | Inv.H1_G2 | Inv.H3_SET | Inv.KH_PRE133 | Inv.KH_133
            ),
            ModbusAddressesSpec(holding=[39602, 39601], models=Inv.H3_PRO),
        ],
    )

    def _solar_energy_today(addresses: list[ModbusAddressesSpec]) -> EntityFactory:
        return ModbusSensorDescription(
            key="solar_energy_today",
            addresses=addresses,
            name="Solar Generation Today",
            device_class=SensorDeviceClass.ENERGY,
            state_class=SensorStateClass.TOTAL_INCREASING,
            native_unit_of_measurement="kWh",
            icon="mdi:solar-power",
            scale=0.1,
            signed=False,
            validate=[Range(0, 1000)],
        )

    yield _solar_energy_today(
        addresses=[
            ModbusAddressesSpec(input=[11071], models=Inv.H1_G1 | Inv.KH_PRE119),
            ModbusAddressesSpec(
                holding=[32002], models=Inv.H1_G1 | Inv.H1_G2 | Inv.H3_SET | Inv.KH_PRE133 | Inv.KH_133
            ),
            ModbusAddressesSpec(holding=[39604, 39603], models=Inv.H3_PRO),
        ],
    )

    def _battery_charge_total(addresses: list[ModbusAddressesSpec]) -> EntityFactory:
        return ModbusSensorDescription(
            key="battery_charge_total",
            addresses=addresses,
            name="Battery Charge Total",
            device_class=SensorDeviceClass.ENERGY,
            state_class=SensorStateClass.TOTAL,
            native_unit_of_measurement="kWh",
            icon="mdi:battery-arrow-up-outline",
            scale=0.1,
            signed=False,
            validate=[Min(0)],
        )

    yield _battery_charge_total(
        addresses=[
            ModbusAddressesSpec(input=[11073, 11072], models=Inv.H1_G1 | Inv.KH_PRE119),
            ModbusAddressesSpec(
                holding=[32004, 32003], models=Inv.H1_G1 | Inv.H1_G2 | Inv.H3_SET | Inv.KH_PRE133 | Inv.KH_133
            ),
            ModbusAddressesSpec(holding=[39606, 39605], models=Inv.H3_PRO),
        ],
    )

    yield ModbusIntegrationSensorDescription(
        key="battery_charge_total",
        models=[
            EntitySpec(register_types=[RegisterType.HOLDING], models=Inv.H1_LAN),
        ],
        device_class=SensorDeviceClass.ENERGY,
        native_unit_of_measurement="kWh",
        icon="mdi:battery-arrow-up-outline",
        integration_method="left",
        name="Battery Charge Total",
        source_entity="battery_charge",
        unit_time=UnitOfTime.HOURS,
    )

    def _battery_charge_today(addresses: list[ModbusAddressesSpec]) -> EntityFactory:
        return ModbusSensorDescription(
            key="battery_charge_today",
            addresses=addresses,
            name="Battery Charge Today",
            device_class=SensorDeviceClass.ENERGY,
            state_class=SensorStateClass.TOTAL_INCREASING,
            native_unit_of_measurement="kWh",
            icon="mdi:battery-arrow-up-outline",
            scale=0.1,
            validate=[Range(0, 100)],
        )

    yield _battery_charge_today(
        addresses=[
            ModbusAddressesSpec(input=[11074], models=Inv.H1_G1 | Inv.KH_PRE119),
            ModbusAddressesSpec(holding=[32005], models=Inv.H1_G1 | Inv.H1_G2 | Inv.H3_SET),
            ModbusAddressesSpec(holding=[32005], models=Inv.KH_PRE133 | Inv.KH_133),
            ModbusAddressesSpec(holding=[39608, 39607], models=Inv.H3_PRO),
        ],
    )

    def _battery_discharge_total(addresses: list[ModbusAddressesSpec]) -> EntityFactory:
        return ModbusSensorDescription(
            key="battery_discharge_total",
            addresses=addresses,
            name="Battery Discharge Total",
            device_class=SensorDeviceClass.ENERGY,
            state_class=SensorStateClass.TOTAL,
            native_unit_of_measurement="kWh",
            icon="mdi:battery-arrow-down-outline",
            scale=0.1,
            signed=False,
            validate=[Min(0)],
        )

    yield _battery_discharge_total(
        addresses=[
            ModbusAddressesSpec(input=[11076, 11075], models=Inv.H1_G1 | Inv.KH_PRE119),
            ModbusAddressesSpec(
                holding=[32007, 32006], models=Inv.H1_G1 | Inv.H1_G2 | Inv.H3_SET | Inv.KH_PRE133 | Inv.KH_133
            ),
            ModbusAddressesSpec(holding=[39610, 39609], models=Inv.H3_PRO),
        ],
    )

    yield ModbusIntegrationSensorDescription(
        key="battery_discharge_total",
        models=[
            EntitySpec(register_types=[RegisterType.HOLDING], models=Inv.H1_LAN),
        ],
        device_class=SensorDeviceClass.ENERGY,
        native_unit_of_measurement="kWh",
        icon="mdi:battery-arrow-down-outline",
        integration_method="left",
        name="Battery Discharge Total",
        source_entity="battery_discharge",
        unit_time=UnitOfTime.HOURS,
    )

    def _battery_discharge_today(addresses: list[ModbusAddressesSpec]) -> EntityFactory:
        return ModbusSensorDescription(
            key="battery_discharge_today",
            addresses=addresses,
            name="Battery Discharge Today",
            device_class=SensorDeviceClass.ENERGY,
            state_class=SensorStateClass.TOTAL_INCREASING,
            native_unit_of_measurement="kWh",
            icon="mdi:battery-arrow-down-outline",
            scale=0.1,
            validate=[Range(0, 100)],
        )

    yield _battery_discharge_today(
        addresses=[
            ModbusAddressesSpec(input=[11077], models=Inv.H1_G1 | Inv.KH_PRE119),
            ModbusAddressesSpec(
                holding=[32008], models=Inv.H1_G1 | Inv.H1_G2 | Inv.H3_SET | Inv.KH_PRE133 | Inv.KH_133
            ),
            ModbusAddressesSpec(holding=[39612, 39611], models=Inv.H3_PRO),
        ],
    )

    def _feed_in_energy_total(addresses: list[ModbusAddressesSpec]) -> EntityFactory:
        return ModbusSensorDescription(
            key="feed_in_energy_total",
            addresses=addresses,
            name="Feed-in Total",
            device_class=SensorDeviceClass.ENERGY,
            state_class=SensorStateClass.TOTAL,
            native_unit_of_measurement="kWh",
            icon="mdi:transmission-tower-import",
            scale=0.1,
            signed=False,
            validate=[Min(0)],
        )

    yield _feed_in_energy_total(
        addresses=[
            ModbusAddressesSpec(input=[11079, 11078], models=Inv.H1_G1 | Inv.KH_PRE119),
            ModbusAddressesSpec(
                holding=[32010, 32009], models=Inv.H1_G1 | Inv.H1_G2 | Inv.H3_SET | Inv.KH_PRE133 | Inv.KH_133
            ),
            ModbusAddressesSpec(holding=[39614, 39613], models=Inv.H3_PRO),
        ],
    )

    yield ModbusIntegrationSensorDescription(
        key="feed_in_energy_total",
        models=[
            EntitySpec(register_types=[RegisterType.HOLDING], models=Inv.H1_LAN),
        ],
        name="Feed-in Total",
        device_class=SensorDeviceClass.ENERGY,
        native_unit_of_measurement="kWh",
        integration_method="left",
        source_entity="feed_in",
        unit_time=UnitOfTime.HOURS,
        icon="mdi:transmission-tower-import",
    )

    def _feed_in_energy_today(addresses: list[ModbusAddressesSpec]) -> EntityFactory:
        return ModbusSensorDescription(
            key="feed_in_energy_today",
            addresses=addresses,
            name="Feed-in Today",
            device_class=SensorDeviceClass.ENERGY,
            state_class=SensorStateClass.TOTAL_INCREASING,
            native_unit_of_measurement="kWh",
            icon="mdi:transmission-tower-import",
            scale=0.1,
            validate=[Range(0, 1000)],
        )

    yield _feed_in_energy_today(
        addresses=[
            ModbusAddressesSpec(input=[11080], models=Inv.H1_G1 | Inv.KH_PRE119),
            ModbusAddressesSpec(
                holding=[32011], models=Inv.H1_G1 | Inv.H1_G2 | Inv.H3_SET | Inv.KH_PRE133 | Inv.KH_133
            ),
            ModbusAddressesSpec(holding=[39616, 39615], models=Inv.H3_PRO),
        ],
    )

    def _grid_consumption_energy_total(addresses: list[ModbusAddressesSpec]) -> EntityFactory:
        return ModbusSensorDescription(
            key="grid_consumption_energy_total",
            addresses=addresses,
            name="Grid Consumption Total",
            device_class=SensorDeviceClass.ENERGY,
            state_class=SensorStateClass.TOTAL,
            native_unit_of_measurement="kWh",
            icon="mdi:transmission-tower-export",
            scale=0.1,
            signed=False,
            validate=[Min(0)],
        )

    yield _grid_consumption_energy_total(
        addresses=[
            ModbusAddressesSpec(input=[11082, 11081], models=Inv.H1_G1 | Inv.KH_PRE119),
            ModbusAddressesSpec(
                holding=[32013, 32012], models=Inv.H1_G1 | Inv.H1_G2 | Inv.H3_SET | Inv.KH_PRE133 | Inv.KH_133
            ),
            ModbusAddressesSpec(holding=[39618, 39617], models=Inv.H3_PRO),
        ],
    )

    yield ModbusIntegrationSensorDescription(
        key="grid_consumption_energy_total",
        models=[
            EntitySpec(register_types=[RegisterType.HOLDING], models=Inv.H1_LAN),
        ],
        device_class=SensorDeviceClass.ENERGY,
        native_unit_of_measurement="kWh",
        integration_method="left",
        name="Grid Consumption Total",
        source_entity="grid_consumption",
        unit_time=UnitOfTime.HOURS,
        icon="mdi:transmission-tower-export",
    )

    def _grid_consumption_energy_today(addresses: list[ModbusAddressesSpec]) -> EntityFactory:
        return ModbusSensorDescription(
            key="grid_consumption_energy_today",
            addresses=addresses,
            name="Grid Consumption Today",
            device_class=SensorDeviceClass.ENERGY,
            state_class=SensorStateClass.TOTAL_INCREASING,
            native_unit_of_measurement="kWh",
            icon="mdi:transmission-tower-export",
            scale=0.1,
            validate=[Range(0, 1000)],
        )

    yield _grid_consumption_energy_today(
        addresses=[
            ModbusAddressesSpec(input=[11083], models=Inv.H1_G1 | Inv.KH_PRE119),
            ModbusAddressesSpec(
                holding=[32014], models=Inv.H1_G1 | Inv.H1_G2 | Inv.H3_SET | Inv.KH_PRE133 | Inv.KH_133
            ),
            ModbusAddressesSpec(holding=[39620, 39619], models=Inv.H3_PRO),
        ],
    )

    def _total_yield_total(addresses: list[ModbusAddressesSpec]) -> EntityFactory:
        return ModbusSensorDescription(
            key="total_yield_total",
            addresses=addresses,
            name="Yield Total",
            device_class=SensorDeviceClass.ENERGY,
            state_class=SensorStateClass.TOTAL,
            native_unit_of_measurement="kWh",
            icon="mdi:export",
            scale=0.1,
            signed=False,
            validate=[Min(0)],
        )

    yield _total_yield_total(
        addresses=[
            ModbusAddressesSpec(input=[11085, 11084], models=Inv.H1_G1 | Inv.KH_PRE119),
            ModbusAddressesSpec(
                holding=[32016, 32015], models=Inv.H1_G1 | Inv.H1_G2 | Inv.H3_SET | Inv.KH_PRE133 | Inv.KH_133
            ),
            ModbusAddressesSpec(holding=[39622, 39621], models=Inv.H3_PRO),
        ],
    )

    def _total_yield_today(addresses: list[ModbusAddressesSpec]) -> EntityFactory:
        return ModbusSensorDescription(
            key="total_yield_today",
            addresses=addresses,
            name="Yield Today",
            device_class=SensorDeviceClass.ENERGY,
            state_class=SensorStateClass.TOTAL_INCREASING,
            native_unit_of_measurement="kWh",
            icon="mdi:export",
            scale=0.1,
            # unsure if this actually goes negative
            validate=[Range(-100, 100)],
        )

    yield _total_yield_today(
        addresses=[
            ModbusAddressesSpec(input=[11086], models=Inv.H1_G1 | Inv.KH_PRE119),
            ModbusAddressesSpec(
                holding=[32017], models=Inv.H1_G1 | Inv.H1_G2 | Inv.H3_SET | Inv.KH_PRE133 | Inv.KH_133
            ),
            ModbusAddressesSpec(holding=[39624, 39623], models=Inv.H3_PRO),
        ],
    )

    def _input_energy_total(addresses: list[ModbusAddressesSpec]) -> EntityFactory:
        return ModbusSensorDescription(
            key="input_energy_total",
            addresses=addresses,
            name="Input Energy Total",
            device_class=SensorDeviceClass.ENERGY,
            state_class=SensorStateClass.TOTAL,
            native_unit_of_measurement="kWh",
            icon="mdi:import",
            scale=0.1,
            signed=False,
            validate=[Min(0)],
        )

    yield _input_energy_total(
        addresses=[
            ModbusAddressesSpec(input=[11088, 11087], models=Inv.H1_G1 | Inv.KH_PRE119),
            ModbusAddressesSpec(
                holding=[32019, 32018], models=Inv.H1_G1 | Inv.H1_G2 | Inv.H3_SET | Inv.KH_PRE133 | Inv.KH_133
            ),
            ModbusAddressesSpec(holding=[39626, 39625], models=Inv.H3_PRO),
        ],
    )

    def _input_energy_today(addresses: list[ModbusAddressesSpec]) -> EntityFactory:
        return ModbusSensorDescription(
            key="input_energy_today",
            addresses=addresses,
            name="Input Energy Today",
            device_class=SensorDeviceClass.ENERGY,
            state_class=SensorStateClass.TOTAL_INCREASING,
            native_unit_of_measurement="kWh",
            icon="mdi:import",
            scale=0.1,
            # unsure if this actually goes negative
            validate=[Range(-1000, 1000)],
        )

    yield _input_energy_today(
        addresses=[
            ModbusAddressesSpec(input=[11089], models=Inv.H1_G1 | Inv.KH_PRE119),
            ModbusAddressesSpec(
                holding=[32020], models=Inv.H1_G1 | Inv.H1_G2 | Inv.H3_SET | Inv.KH_PRE133 | Inv.KH_133
            ),
            ModbusAddressesSpec(holding=[39628, 39627], models=Inv.H3_PRO),
        ],
    )

    def _load_power_total(addresses: list[ModbusAddressesSpec]) -> EntityFactory:
        return ModbusSensorDescription(
            key="load_power_total",
            addresses=addresses,
            name="Load Energy Total",
            device_class=SensorDeviceClass.ENERGY,
            state_class=SensorStateClass.TOTAL,
            native_unit_of_measurement="kWh",
            icon="mdi:home-lightning-bolt-outline",
            scale=0.1,
            signed=False,
            validate=[Min(0)],
        )

    yield _load_power_total(
        addresses=[
            # TODO: There are registers for H1, but we currently use an integration
            # ModbusAddressesSpec(
            #     models=H1_SET, input=[11091, 11090]
            # ),
            ModbusAddressesSpec(input=[11091, 11090], models=Inv.KH_PRE119),
            ModbusAddressesSpec(holding=[32022, 32021], models=Inv.KH_PRE133 | Inv.KH_133 | Inv.H1_G2 | Inv.H3_SET),
            ModbusAddressesSpec(holding=[39630, 39629], models=Inv.H3_PRO),
        ],
    )

    yield ModbusIntegrationSensorDescription(
        key="load_power_total",
        models=[
            EntitySpec(
                register_types=[RegisterType.INPUT, RegisterType.HOLDING],
                models=Inv.H1_G1 | Inv.H1_LAN,
            )
        ],
        device_class=SensorDeviceClass.ENERGY,
        native_unit_of_measurement="kWh",
        icon="mdi:home-lightning-bolt-outline",
        integration_method="left",
        name="Load Energy Total",
        source_entity="load_power",
        unit_time=UnitOfTime.HOURS,
    )

    def _load_energy_today(addresses: list[ModbusAddressesSpec]) -> EntityFactory:
        return ModbusSensorDescription(
            key="load_energy_today",
            addresses=addresses,
            name="Load Energy Today",
            device_class=SensorDeviceClass.ENERGY,
            state_class=SensorStateClass.TOTAL_INCREASING,
            native_unit_of_measurement="kWh",
            icon="mdi:home-lightning-bolt-outline",
            scale=0.1,
            # unsure if this actually goes negative
            validate=[Range(-1000, 1000)],
        )

    yield _load_energy_today(
        addresses=[
            ModbusAddressesSpec(input=[11092], models=Inv.H1_G1 | Inv.KH_PRE119),
            ModbusAddressesSpec(
                holding=[32023], models=Inv.H1_G1 | Inv.H1_G2 | Inv.H3_SET | Inv.KH_PRE133 | Inv.KH_133
            ),
            ModbusAddressesSpec(holding=[39632, 39631], models=Inv.H3_PRO),
        ],
    )


def _bms_entities() -> Iterable[EntityFactory]:
    def _inner(
        index: int | None,
        bms_connect_state_address: list[ModbusAddressSpec],
        batvolt: list[ModbusAddressesSpec],
        bat_current: list[ModbusAddressesSpec],
        battery_soc: list[ModbusAddressesSpec],
        battery_soh: list[ModbusAddressesSpec],
        battery_temp: list[ModbusAddressesSpec],
        bms_cell_temp_high: list[ModbusAddressesSpec],
        bms_cell_temp_low: list[ModbusAddressesSpec],
        bms_cell_mv_high: list[ModbusAddressesSpec],
        bms_cell_mv_low: list[ModbusAddressesSpec],
        bms_kwh_remaining: list[ModbusAddressesSpec],
    ) -> Iterable[EntityFactory]:
        key_suffix = f"_{index}" if index is not None else ""
        name_infix = f" {index}" if index is not None else ""

        yield ModbusSensorDescription(
            key=f"batvolt{key_suffix}",
            addresses=batvolt,
            name=f"Battery{name_infix} Voltage",
            device_class=SensorDeviceClass.VOLTAGE,
            state_class=SensorStateClass.MEASUREMENT,
            native_unit_of_measurement="V",
            scale=0.1,
            round_to=1,
            validate=[Min(0)],
        )
        yield ModbusSensorDescription(
            key=f"bat_current{key_suffix}",
            addresses=bat_current,
            name=f"Battery{name_infix} Current",
            device_class=SensorDeviceClass.CURRENT,
            state_class=SensorStateClass.MEASUREMENT,
            native_unit_of_measurement="A",
            scale=0.1,
            round_to=1,
            validate=[Range(-100, 100)],
        )
        yield ModbusBatterySensorDescription(
            key=f"battery_soc{key_suffix}",
            addresses=battery_soc,
            bms_connect_state_address=bms_connect_state_address,
            name=f"Battery{name_infix} SoC",
            device_class=SensorDeviceClass.BATTERY,
            state_class=SensorStateClass.MEASUREMENT,
            native_unit_of_measurement="%",
            signed=False,
            validate=[Range(0, 100)],
        )
        yield ModbusBatterySensorDescription(
            key=f"battery_soh{key_suffix}",
            addresses=battery_soh,
            bms_connect_state_address=bms_connect_state_address,
            name=f"Battery{name_infix} SoH",
            device_class=SensorDeviceClass.BATTERY,
            state_class=SensorStateClass.MEASUREMENT,
            native_unit_of_measurement="%",
            signed=False,
            validate=[Range(0, 100)],
        )
        yield ModbusBatterySensorDescription(
            key=f"battery_temp{key_suffix}",
            addresses=battery_temp,
            bms_connect_state_address=bms_connect_state_address,
            name=f"Battery{name_infix} Temp",
            device_class=SensorDeviceClass.TEMPERATURE,
            state_class=SensorStateClass.MEASUREMENT,
            native_unit_of_measurement="°C",
            scale=0.1,
            validate=[Range(0, 100)],
        )
        yield ModbusBatterySensorDescription(
            key=f"bms_cell_temp_high{key_suffix}",
            addresses=bms_cell_temp_high,
            bms_connect_state_address=bms_connect_state_address,
            name=f"BMS{name_infix} Cell Temp High",
            device_class=SensorDeviceClass.TEMPERATURE,
            state_class=SensorStateClass.MEASUREMENT,
            native_unit_of_measurement="°C",
            scale=0.1,
            validate=[Range(0, 100)],
        )
        yield ModbusBatterySensorDescription(
            key=f"bms_cell_temp_low{key_suffix}",
            addresses=bms_cell_temp_low,
            bms_connect_state_address=bms_connect_state_address,
            name=f"BMS{name_infix} Cell Temp Low",
            device_class=SensorDeviceClass.TEMPERATURE,
            state_class=SensorStateClass.MEASUREMENT,
            native_unit_of_measurement="°C",
            scale=0.1,
            validate=[Range(0, 100)],
        )
        yield ModbusBatterySensorDescription(
            key=f"bms_cell_mv_high{key_suffix}",
            addresses=bms_cell_mv_high,
            bms_connect_state_address=bms_connect_state_address,
            name=f"BMS{name_infix} Cell mV High",
            device_class=SensorDeviceClass.VOLTAGE,
            state_class=SensorStateClass.MEASUREMENT,
            native_unit_of_measurement="mV",
            signed=False,
            round_to=10,
            validate=[Min(0)],
        )
        yield ModbusBatterySensorDescription(
            key=f"bms_cell_mv_low{key_suffix}",
            addresses=bms_cell_mv_low,
            bms_connect_state_address=bms_connect_state_address,
            name=f"BMS{name_infix} Cell mV Low",
            device_class=SensorDeviceClass.VOLTAGE,
            state_class=SensorStateClass.MEASUREMENT,
            native_unit_of_measurement="mV",
            signed=False,
            round_to=10,
            validate=[Min(0)],
        )
        yield ModbusBatterySensorDescription(
            key=f"bms_kwh_remaining{key_suffix}",
            addresses=bms_kwh_remaining,
            bms_connect_state_address=bms_connect_state_address,
            name=f"BMS{name_infix} kWh Remaining",
            device_class=SensorDeviceClass.ENERGY,
            state_class=SensorStateClass.TOTAL,
            native_unit_of_measurement="kWh",
            scale=0.01,
            signed=False,
            validate=[Min(0)],
        )

    yield from _inner(
        index=None,
        bms_connect_state_address=BMS_CONNECT_STATE_ADDRESS,
        batvolt=[
            ModbusAddressesSpec(input=[11034], models=Inv.H1_G1 | Inv.KH_PRE119),
            ModbusAddressesSpec(holding=[37609], models=Inv.H1_G2_144),
            ModbusAddressesSpec(holding=[31034], models=Inv.H3_SET),
        ],
        bat_current=[
            ModbusAddressesSpec(input=[11035], models=Inv.H1_G1 | Inv.KH_PRE119),
            ModbusAddressesSpec(holding=[37610], models=Inv.H1_G2_144),
            ModbusAddressesSpec(holding=[31035], models=Inv.H3_SET),
        ],
        battery_soc=[
            ModbusAddressesSpec(input=[11036], models=Inv.H1_G1 | Inv.KH_PRE119),
            ModbusAddressesSpec(
                holding=[31024], models=Inv.H1_G1 | Inv.H1_LAN | Inv.H1_G2 | Inv.KH_PRE133 | Inv.KH_133
            ),
            ModbusAddressesSpec(holding=[31038], models=Inv.H3_SET),
        ],
        battery_soh=[
            ModbusAddressesSpec(input=[11104], models=Inv.KH_PRE119),
            ModbusAddressesSpec(holding=[37624], models=Inv.H1_G2 | Inv.KH_PRE133 | Inv.KH_133),
            ModbusAddressesSpec(holding=[31090], models=Inv.H3_SET),
        ],
        battery_temp=[
            ModbusAddressesSpec(input=[11038], models=Inv.H1_G1 | Inv.KH_PRE119),
            ModbusAddressesSpec(
                holding=[31023], models=Inv.H1_G1 | Inv.H1_LAN | Inv.H1_G2 | Inv.KH_PRE133 | Inv.KH_133
            ),
            ModbusAddressesSpec(holding=[31037], models=Inv.H3_SET),
        ],
        bms_cell_temp_high=[
            ModbusAddressesSpec(input=[11043], models=Inv.H1_G1 | Inv.KH_PRE119),
            ModbusAddressesSpec(holding=[37617], models=Inv.H1_G2_144 | Inv.KH_119),
        ],
        bms_cell_temp_low=[
            ModbusAddressesSpec(input=[11044], models=Inv.H1_G1 | Inv.KH_PRE119),
            ModbusAddressesSpec(holding=[37618], models=Inv.H1_G2_144 | Inv.KH_119),
        ],
        bms_cell_mv_high=[
            ModbusAddressesSpec(input=[11045], models=Inv.H1_G1 | Inv.KH_PRE119),
            ModbusAddressesSpec(holding=[37619], models=Inv.H1_G2_144 | Inv.KH_119),
        ],
        bms_cell_mv_low=[
            ModbusAddressesSpec(input=[11046], models=Inv.H1_G1 | Inv.KH_PRE119),
            ModbusAddressesSpec(holding=[37620], models=Inv.H1_G2_144 | Inv.KH_119),
        ],
        bms_kwh_remaining=[
            ModbusAddressesSpec(input=[11037], models=Inv.H1_G1 | Inv.KH_PRE119),
            ModbusAddressesSpec(holding=[37632], models=Inv.H1_G2 | Inv.KH_119),
        ],
    )
    yield from _inner(
        index=1,
        bms_connect_state_address=[ModbusAddressSpec(holding=37002, models=Inv.H3_PRO)],
        batvolt=[ModbusAddressesSpec(holding=[37609], models=Inv.H3_PRO)],
        bat_current=[ModbusAddressesSpec(holding=[37610], models=Inv.H3_PRO)],
        battery_soc=[ModbusAddressesSpec(holding=[37612], models=Inv.H3_PRO)],
        battery_soh=[ModbusAddressesSpec(holding=[37624], models=Inv.H3_PRO)],
        battery_temp=[ModbusAddressesSpec(holding=[37611], models=Inv.H3_PRO)],
        bms_cell_temp_high=[ModbusAddressesSpec(holding=[37617], models=Inv.H3_PRO)],
        bms_cell_temp_low=[ModbusAddressesSpec(holding=[37618], models=Inv.H3_PRO)],
        bms_cell_mv_high=[ModbusAddressesSpec(holding=[37619], models=Inv.H3_PRO)],
        bms_cell_mv_low=[ModbusAddressesSpec(holding=[37610], models=Inv.H3_PRO)],
        bms_kwh_remaining=[ModbusAddressesSpec(holding=[37632], models=Inv.H3_PRO)],
    )
    yield from _inner(
        index=2,
        bms_connect_state_address=[ModbusAddressSpec(holding=37700, models=Inv.H3_PRO)],
        batvolt=[ModbusAddressesSpec(holding=[38307], models=Inv.H3_PRO)],
        bat_current=[ModbusAddressesSpec(holding=[38308], models=Inv.H3_PRO)],
        battery_soc=[ModbusAddressesSpec(holding=[38310], models=Inv.H3_PRO)],
        battery_soh=[ModbusAddressesSpec(holding=[38322], models=Inv.H3_PRO)],
        battery_temp=[ModbusAddressesSpec(holding=[38309], models=Inv.H3_PRO)],
        bms_cell_temp_high=[ModbusAddressesSpec(holding=[38315], models=Inv.H3_PRO)],
        bms_cell_temp_low=[ModbusAddressesSpec(holding=[38316], models=Inv.H3_PRO)],
        bms_cell_mv_high=[ModbusAddressesSpec(holding=[38317], models=Inv.H3_PRO)],
        bms_cell_mv_low=[ModbusAddressesSpec(holding=[38318], models=Inv.H3_PRO)],
        bms_kwh_remaining=[ModbusAddressesSpec(holding=[38330], models=Inv.H3_PRO)],
    )


def _configuration_entities() -> Iterable[EntityFactory]:
    yield ModbusWorkModeSelectDescription(
        key="work_mode",
        address=[
            ModbusAddressSpec(input=41000, models=Inv.H1_G1 | Inv.KH_PRE119),
            ModbusAddressSpec(holding=41000, models=Inv.H1_G1 | Inv.KH_PRE133 | Inv.KH_133),
        ],
        name="Work Mode",
        options_map={0: "Self Use", 1: "Feed-in First", 2: "Back-up"},
    )

    yield ModbusWorkModeSelectDescription(
        key="work_mode",
        address=[
            ModbusAddressSpec(holding=49203, models=Inv.H3_PRO),
        ],
        name="Work Mode",
        options_map={
            1: "Self Use",
            2: "Feed-in First",
            3: "Back-up",
            4: "Peak Shaving",
        },
    )

    yield ModbusWorkModeSelectDescription(
        key="work_mode",
        address=[
            ModbusAddressSpec(holding=41000, models=Inv.H1_G2 | Inv.H3_SET),
        ],
        name="Work Mode",
        options_map={0: "Self Use", 1: "Feed-in First", 2: "Back-up", 4: "Peak Shaving"},
    )

    # Sensors are a bit nicer to look at: keep for consistency with other numbers
    yield ModbusSensorDescription(
        key="max_charge_current",
        addresses=[
            ModbusAddressesSpec(input=[41007], models=Inv.H1_G1 | Inv.KH_PRE119),
            ModbusAddressesSpec(
                holding=[41007], models=Inv.H1_G1 | Inv.H1_G2 | Inv.H3_SET | Inv.KH_PRE133 | Inv.KH_133
            ),
            ModbusAddressesSpec(holding=[46607], models=Inv.H3_PRO),
        ],
        name="Max Charge Current",
        device_class=SensorDeviceClass.CURRENT,
        state_class=SensorStateClass.MEASUREMENT,
        native_unit_of_measurement="A",
        scale=0.1,
        validate=[Range(0, 50)],
    )
    yield ModbusNumberDescription(
        key="max_charge_current",
        address=[
            ModbusAddressSpec(input=41007, models=Inv.H1_G1 | Inv.KH_PRE119),
            ModbusAddressSpec(holding=41007, models=Inv.H1_G1 | Inv.H1_G2 | Inv.H3_SET | Inv.KH_PRE133 | Inv.KH_133),
            ModbusAddressSpec(holding=46607, models=Inv.H3_PRO),
        ],
        name="Max Charge Current",
        mode=NumberMode.BOX,
        device_class=NumberDeviceClass.CURRENT,
        native_min_value=0,
        native_max_value=50,
        native_step=0.1,
        native_unit_of_measurement="A",
        scale=0.1,
        validate=[Range(0, 50)],
    )

    yield ModbusSensorDescription(
        key="max_discharge_current",
        addresses=[
            ModbusAddressesSpec(input=[41008], models=Inv.H1_G1 | Inv.KH_PRE119),
            ModbusAddressesSpec(
                holding=[41008], models=Inv.H1_G1 | Inv.H1_G2 | Inv.H3_SET | Inv.KH_PRE133 | Inv.KH_133
            ),
            ModbusAddressesSpec(holding=[46608], models=Inv.H3_PRO),
        ],
        name="Max Discharge Current",
        device_class=SensorDeviceClass.CURRENT,
        state_class=SensorStateClass.MEASUREMENT,
        native_unit_of_measurement="A",
        scale=0.1,
        validate=[Range(0, 50)],
    )
    yield ModbusNumberDescription(
        key="max_discharge_current",
        address=[
            ModbusAddressSpec(input=41008, models=Inv.H1_G1 | Inv.KH_PRE119),
            ModbusAddressSpec(holding=41008, models=Inv.H1_G1 | Inv.H1_G2 | Inv.KH_PRE133 | Inv.KH_133 | Inv.H3_SET),
            ModbusAddressSpec(holding=46608, models=Inv.H3_PRO),
        ],
        name="Max Discharge Current",
        mode=NumberMode.BOX,
        device_class=NumberDeviceClass.CURRENT,
        native_min_value=0,
        native_max_value=50,
        native_step=0.1,
        native_unit_of_measurement="A",
        scale=0.1,
        validate=[Range(0, 50)],
    )

    # Sensor kept for back compat
    yield ModbusSensorDescription(
        key="min_soc",
        addresses=[
            ModbusAddressesSpec(input=[41009], models=Inv.H1_G1 | Inv.KH_PRE119),
            ModbusAddressesSpec(
                holding=[41009], models=Inv.H1_G1 | Inv.H1_G2 | Inv.H3_SET | Inv.KH_PRE133 | Inv.KH_133
            ),
            ModbusAddressesSpec(holding=[46609], models=Inv.H3_PRO),
        ],
        name="Min SoC",
        device_class=SensorDeviceClass.BATTERY,
        state_class=SensorStateClass.MEASUREMENT,
        icon="mdi:battery-arrow-down",
        native_unit_of_measurement="%",
        validate=[Range(0, 100)],
    )
    yield ModbusNumberDescription(
        key="min_soc",
        address=[
            ModbusAddressSpec(input=41009, models=Inv.H1_G1 | Inv.KH_PRE119),
            ModbusAddressSpec(holding=41009, models=Inv.H1_G1 | Inv.H1_G2 | Inv.H3_SET | Inv.KH_PRE133 | Inv.KH_133),
            ModbusAddressSpec(holding=46609, models=Inv.H3_PRO),
        ],
        name="Min SoC",
        mode=NumberMode.BOX,
        native_min_value=10,
        native_max_value=100,
        native_step=1,
        native_unit_of_measurement="%",
        device_class=NumberDeviceClass.BATTERY,
        icon="mdi:battery-arrow-down",
        validate=[Range(0, 100)],
    )

    # Sensor kept for back compat
    yield ModbusSensorDescription(
        key="max_soc",
        addresses=[
            ModbusAddressesSpec(input=[41010], models=Inv.H1_G1 | Inv.KH_PRE119),
            ModbusAddressesSpec(
                holding=[41010], models=Inv.H1_G1 | Inv.H1_G2 | Inv.H3_SET | Inv.KH_PRE133 | Inv.KH_133
            ),
            ModbusAddressesSpec(holding=[46610], models=Inv.H3_PRO),
        ],
        name="Max SoC",
        device_class=SensorDeviceClass.BATTERY,
        state_class=SensorStateClass.MEASUREMENT,
        native_unit_of_measurement="%",
        icon="mdi:battery-arrow-up",
        validate=[Range(0, 100)],
    )
    yield ModbusNumberDescription(
        key="max_soc",
        address=[
            ModbusAddressSpec(input=41010, models=Inv.H1_G1 | Inv.KH_PRE119),
            ModbusAddressSpec(holding=41010, models=Inv.H1_G1 | Inv.H1_G2 | Inv.H3_SET | Inv.KH_PRE133 | Inv.KH_133),
            ModbusAddressSpec(holding=46610, models=Inv.H3_PRO),
        ],
        name="Max SoC",
        mode=NumberMode.BOX,
        native_min_value=10,
        native_max_value=100,
        native_step=1,
        native_unit_of_measurement="%",
        device_class=NumberDeviceClass.BATTERY,
        icon="mdi:battery-arrow-up",
        validate=[Range(0, 100)],
    )

    # Sensor kept for back compat
    yield ModbusSensorDescription(
        key="min_soc_on_grid",
        addresses=[
            ModbusAddressesSpec(input=[41011], models=Inv.H1_G1 | Inv.KH_PRE119),
            ModbusAddressesSpec(
                holding=[41011], models=Inv.H1_G1 | Inv.H1_G2 | Inv.H3_SET | Inv.KH_PRE133 | Inv.KH_133
            ),
            ModbusAddressesSpec(holding=[46611], models=Inv.H3_PRO),
        ],
        name="Min SoC (On Grid)",
        device_class=SensorDeviceClass.BATTERY,
        state_class=SensorStateClass.MEASUREMENT,
        native_unit_of_measurement="%",
        icon="mdi:battery-arrow-down",
        validate=[Range(0, 100)],
    )
    yield ModbusNumberDescription(
        key="min_soc_on_grid",
        address=[
            ModbusAddressSpec(input=41011, models=Inv.H1_G1 | Inv.KH_PRE119),
            ModbusAddressSpec(holding=41011, models=Inv.H1_G1 | Inv.H1_G2 | Inv.H3_SET | Inv.KH_PRE133 | Inv.KH_133),
            ModbusAddressSpec(holding=46611, models=Inv.H3_PRO),
        ],
        name="Min SoC (On Grid)",
        mode=NumberMode.BOX,
        native_min_value=10,
        native_max_value=100,
        native_step=1,
        native_unit_of_measurement="%",
        device_class=NumberDeviceClass.BATTERY,
        icon="mdi:battery-arrow-down",
        validate=[Range(0, 100)],
    )


ENTITIES: list[EntityFactory] = list(
    itertools.chain(
        _version_entities(),
        _pv_entities(),
        _h1_current_voltage_power_entities(),
        _h3_current_voltage_power_entities(),
        _inverter_entities(),
        _bms_entities(),
        _configuration_entities(),
        (description for x in CHARGE_PERIODS for description in x.entity_descriptions),
        REMOTE_CONTROL_DESCRIPTION.entity_descriptions,
    )
)<|MERGE_RESOLUTION|>--- conflicted
+++ resolved
@@ -1469,11 +1469,7 @@
 
     yield _inverter_fault_code(
         addresses=[
-<<<<<<< HEAD
-            ModbusAddressesSpec(holding=[39067, 39068, 39069], models=Inv.H3_PRO | Inv.H1_G2_144),
-=======
-            ModbusAddressesSpec(holding=[39067, 39068, 39069], models=Inv.H3_PRO | Inv.KH_133),
->>>>>>> 094fcfe2
+            ModbusAddressesSpec(holding=[39067, 39068, 39069], models=Inv.H3_PRO | Inv.H1_G2_144 | Inv.KH_133),
         ],
         fault_set=H3_PRO_KH_133_FAULTS,
     )
@@ -2134,23 +2130,23 @@
         ],
         bms_cell_temp_high=[
             ModbusAddressesSpec(input=[11043], models=Inv.H1_G1 | Inv.KH_PRE119),
-            ModbusAddressesSpec(holding=[37617], models=Inv.H1_G2_144 | Inv.KH_119),
+            ModbusAddressesSpec(holding=[37617], models=Inv.H1_G2_144 | Inv.KH_PRE133),
         ],
         bms_cell_temp_low=[
             ModbusAddressesSpec(input=[11044], models=Inv.H1_G1 | Inv.KH_PRE119),
-            ModbusAddressesSpec(holding=[37618], models=Inv.H1_G2_144 | Inv.KH_119),
+            ModbusAddressesSpec(holding=[37618], models=Inv.H1_G2_144 | Inv.KH_PRE133),
         ],
         bms_cell_mv_high=[
             ModbusAddressesSpec(input=[11045], models=Inv.H1_G1 | Inv.KH_PRE119),
-            ModbusAddressesSpec(holding=[37619], models=Inv.H1_G2_144 | Inv.KH_119),
+            ModbusAddressesSpec(holding=[37619], models=Inv.H1_G2_144 | Inv.KH_PRE133),
         ],
         bms_cell_mv_low=[
             ModbusAddressesSpec(input=[11046], models=Inv.H1_G1 | Inv.KH_PRE119),
-            ModbusAddressesSpec(holding=[37620], models=Inv.H1_G2_144 | Inv.KH_119),
+            ModbusAddressesSpec(holding=[37620], models=Inv.H1_G2_144 | Inv.KH_PRE133),
         ],
         bms_kwh_remaining=[
             ModbusAddressesSpec(input=[11037], models=Inv.H1_G1 | Inv.KH_PRE119),
-            ModbusAddressesSpec(holding=[37632], models=Inv.H1_G2 | Inv.KH_119),
+            ModbusAddressesSpec(holding=[37632], models=Inv.H1_G2 | Inv.KH_PRE133),
         ],
     )
     yield from _inner(
